--- conflicted
+++ resolved
@@ -23,17 +23,13 @@
                 output.extend_from_slice(b"struct struct_");
                 output.extend_from_slice(type_id.0.to_string().as_bytes());
             }
-<<<<<<< HEAD
             Type::Enum { .. } => {
                 output.extend_from_slice(b"struct enum_");
                 output.extend_from_slice(type_id.0.to_string().as_bytes());
             }
-            Type::Pointer(_, type_id) => {
-=======
             Type::Pointer {
                 target: type_id, ..
             } => {
->>>>>>> ef2fd70c
                 self.codegen_typename(*type_id, output);
                 output.push(b'*');
             }
@@ -64,11 +60,7 @@
         is_allocator: bool,
         output: &mut Vec<u8>,
     ) {
-<<<<<<< HEAD
-        let Type::Pointer(_, inner_type_id) = self.compiler.get_type(type_id) else {
-=======
-        let Type::Pointer { target: inner_type_id, ..} = &self.compiler.types[type_id.0] else {
->>>>>>> ef2fd70c
+        let Type::Pointer { target: inner_type_id, ..} = self.compiler.get_type(type_id) else {
             panic!("internal error: pointer to unknown type");
         };
 
@@ -465,7 +457,6 @@
                     .get(head)
                     .expect("internal error: missing call resolution in codegen");
 
-<<<<<<< HEAD
                 match call_target {
                     CallTarget::Function(fun_id) => {
                         if fun_id.0 == 0 {
@@ -503,27 +494,6 @@
                         output.extend_from_slice(
                             self.compiler
                                 .get_source(self.compiler.functions[fun_id.0].name),
-=======
-                if fun_id.0 == 0 {
-                    // special case for println
-                    if self.compiler.node_types[args[0].0] == STRING_TYPE_ID {
-                        output.extend_from_slice(b"printf(\"%s\\n\", ");
-                        self.codegen_node(args[0], output);
-                    } else if self.compiler.node_types[args[0].0] == I64_TYPE_ID {
-                        output.extend_from_slice(b"printf(\"%li\\n\", ");
-                        self.codegen_node(args[0], output);
-                    } else if self.compiler.node_types[args[0].0] == F64_TYPE_ID {
-                        output.extend_from_slice(b"printf(\"%lf\\n\", ");
-                        self.codegen_node(args[0], output);
-                    } else if self.compiler.node_types[args[0].0] == BOOL_TYPE_ID {
-                        output.extend_from_slice(b"printf(\"%s\\n\", (");
-                        self.codegen_node(args[0], output);
-                        output.extend_from_slice(br#")?"true":"false""#);
-                    } else {
-                        panic!(
-                            "unknown type for printf: {}",
-                            self.compiler.node_types[args[0].0].0
->>>>>>> ef2fd70c
                         );
                         output.extend_from_slice(b" */ ");
 
@@ -561,13 +531,8 @@
             AstNode::New(_, allocation_call) => {
                 let type_id = self.compiler.get_node_type(node_id);
 
-<<<<<<< HEAD
-                let Type::Pointer(_, type_id) = self.compiler.get_type(type_id) else {
+                let Type::Pointer { target: type_id, ..} = self.compiler.get_type(type_id) else {
                     panic!("internal error: 'new' creating non-pointer type: {:?}", self.compiler.get_type(type_id))
-=======
-                let Type::Pointer { target: type_id, ..} = &self.compiler.types[type_id.0] else {
-                    panic!("internal error: 'new' creating non-pointer type: {:?}", &self.compiler.types[type_id.0])
->>>>>>> ef2fd70c
                 };
                 let type_id = *type_id;
 
@@ -769,7 +734,7 @@
                 output.extend_from_slice(b";\n");
 
                 for (match_arm, match_result) in match_arms {
-                    match self.compiler.get_node(*match_arm) {
+                    match self.compiler.get_ast_node(*match_arm) {
                         AstNode::Name | AstNode::Variable => {
                             let Some(resolution) = self.compiler.call_resolution.get(match_arm) else {
                                 panic!("internal error: match arm unresolved at codegen time")
@@ -781,8 +746,10 @@
                                     output.extend_from_slice(match_var.as_bytes());
                                     output.extend_from_slice(b". == ")
                                 }
-                            }
-                        }
+                                _ => {}
+                            }
+                        }
+                        _ => {}
                     }
                 }
 
